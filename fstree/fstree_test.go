package fstree_test

import (
	"os"
	"runtime"
	"strconv"
	"strings"
	"testing"

	"github.com/caelifer/dups/fstree"
	"github.com/caelifer/scheduler"
)

func TestTreeWalk(t *testing.T) {
	// Recover from panic
	defer func() {
		if r := recover(); r != nil {
			t.Fatal(r)
		}
	}()

	testRoot := "/Users/timour/golang/src/github.com/caelifer/dups/t/"

	nprocs := runtime.NumCPU()
	t.Logf("Using %d CPU threads\n", nprocs)

	for i := 10; i < 20; i++ {
		results := make([]string, 0, 256)
		testdir := testRoot + strconv.Itoa(i)

		err := fstree.Walk(scheduler.New(nprocs, 1024), testdir, func(path string, info os.FileInfo, err error) error {
			results = append(results, path)
			return nil
		})

		if err != nil {
			t.Fatal(err)
		}

		t.Logf("Results for %d entries:\n%s\n", i+1, strings.Join(results, "\n"))
		if n := len(results); n != i+1 {
			t.Errorf("Expected %d nodes, got %d\n", i+1, n)
		}
	}
}

func TestTreeWalk11(t *testing.T) {
	// Recover from panic
	defer func() {
		if r := recover(); r != nil {
			t.Fatal(r)
		}
	}()

	testRoot := "/Users/timour/golang/src/github.com/caelifer/dups/t/"
	i := 11

	results := make([]string, 0, 256)
	testdir := testRoot + strconv.Itoa(i)

	nprocs := runtime.NumCPU()
	t.Logf("Using %d CPU threads\n", nprocs)

	err := fstree.Walk(scheduler.New(nprocs, 1024), testdir, func(path string, info os.FileInfo, err error) error {
		results = append(results, path)
		return nil
	})

	if err != nil {
		t.Fatal(err)
	}

	t.Logf("Results for %d entries:\n%s\n", i+1, strings.Join(results, "\n"))
	if n := len(results); n != i+1 {
		t.Errorf("Expected %d nodes, got %d\n", i+1, n)
	}
}

func TestTreeWalk12(t *testing.T) {
	// Recover from panic
	defer func() {
		if r := recover(); r != nil {
			t.Fatal(r)
		}
	}()

	testRoot := "/Users/timour/golang/src/github.com/caelifer/dups/t/"
	i := 12

	results := make([]string, 0, 256)
	testdir := testRoot + strconv.Itoa(i)

	nprocs := runtime.NumCPU()
	t.Logf("Using %d CPU threads\n", nprocs)

	err := fstree.Walk(scheduler.New(nprocs, 1024), testdir, func(path string, info os.FileInfo, err error) error {
		results = append(results, path)
		return nil
	})

	if err != nil {
		t.Fatal(err)
	}

	t.Logf("Results for %d entries:\n%s\n", i+1, strings.Join(results, "\n"))
	if n := len(results); n != i+1 {
		t.Errorf("Expected %d nodes, got %d\n", i+1, n)
	}
}

func TestTreeWalk13(t *testing.T) {
	// Recover from panic
	defer func() {
		if r := recover(); r != nil {
			t.Fatal(r)
		}
	}()

	testRoot := "/Users/timour/golang/src/github.com/caelifer/dups/t/"
	i := 13

	results := make([]string, 0, 256)
	testdir := testRoot + strconv.Itoa(i)

	nprocs := runtime.NumCPU()
	t.Logf("Using %d CPU threads\n", nprocs)

	err := fstree.Walk(scheduler.New(nprocs, 1024), testdir, func(path string, info os.FileInfo, err error) error {
		results = append(results, path)
		return nil
	})

	if err != nil {
		t.Fatal(err)
	}

	t.Logf("Results for %d entries:\n%s\n", i+1, strings.Join(results, "\n"))
	if n := len(results); n != i+1 {
		t.Errorf("Expected %d nodes, got %d\n", i+1, n)
	}
}

func TestTreeWalkEmpty(t *testing.T) {
	// Recover from panic
	defer func() {
		if r := recover(); r != nil {
			t.Fatal(r)
		}
	}()

<<<<<<< HEAD
	testRoot := "/Users/timour/golang/src/github.com/caelifer/dups/t/1/1"
=======
	testRoot := "/Users/timour/golang/src/github.com/caelifer/dups/t/c/a"
>>>>>>> 8ddf228a
	i := 0

	results := make([]string, 0, 256)
	testdir := testRoot

	nprocs := runtime.NumCPU()
	t.Logf("Using %d CPU threads\n", nprocs)

	err := fstree.Walk(scheduler.New(nprocs, 1024), testdir, func(path string, info os.FileInfo, err error) error {
		results = append(results, path)
		return nil
	})

	if err != nil {
		t.Fatal(err)
	}

	t.Logf("Results for %d entries:\n%s\n", i+1, strings.Join(results, "\n"))
	if n := len(results); n != i+1 {
		t.Errorf("Expected %d nodes, got %d\n", i+1, n)
	}
}<|MERGE_RESOLUTION|>--- conflicted
+++ resolved
@@ -148,11 +148,7 @@
 		}
 	}()
 
-<<<<<<< HEAD
-	testRoot := "/Users/timour/golang/src/github.com/caelifer/dups/t/1/1"
-=======
 	testRoot := "/Users/timour/golang/src/github.com/caelifer/dups/t/c/a"
->>>>>>> 8ddf228a
 	i := 0
 
 	results := make([]string, 0, 256)
